# Dependencies
node_modules
.pnpm-store

# Build outputs
dist
dist-ssr
build
out

# Turbo
.turbo

# OS files
.DS_Store
<<<<<<< HEAD
.env
.env.*
=======
Thumbs.db
*.swp
*~

# IDE
.idea
.vscode
*.sublime-*

# Environment variables (keep .env.example)
.env
.env.local
.env.*.local

# Logs
*.log
npm-debug.log*
yarn-debug.log*
yarn-error.log*
pnpm-debug.log*

# Planning/temp files
tmp/
>>>>>>> 4477d39e

# App-specific
apps/*/dist
apps/*/dist-ssr
apps/*/build
apps/*/out
apps/*/src-tauri/target
apps/*/.DS_Store
apps/*/.astro
apps/*/node_modules<|MERGE_RESOLUTION|>--- conflicted
+++ resolved
@@ -13,10 +13,6 @@
 
 # OS files
 .DS_Store
-<<<<<<< HEAD
-.env
-.env.*
-=======
 Thumbs.db
 *.swp
 *~
@@ -40,7 +36,6 @@
 
 # Planning/temp files
 tmp/
->>>>>>> 4477d39e
 
 # App-specific
 apps/*/dist
